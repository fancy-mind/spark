/*
 * Licensed to the Apache Software Foundation (ASF) under one or more
 * contributor license agreements.  See the NOTICE file distributed with
 * this work for additional information regarding copyright ownership.
 * The ASF licenses this file to You under the Apache License, Version 2.0
 * (the "License"); you may not use this file except in compliance with
 * the License.  You may obtain a copy of the License at
 *
 *    http://www.apache.org/licenses/LICENSE-2.0
 *
 * Unless required by applicable law or agreed to in writing, software
 * distributed under the License is distributed on an "AS IS" BASIS,
 * WITHOUT WARRANTIES OR CONDITIONS OF ANY KIND, either express or implied.
 * See the License for the specific language governing permissions and
 * limitations under the License.
 */

package org.apache.spark.util

import java.util.{TimerTask, Timer}
import org.apache.spark.{SparkConf, SparkContext, Logging}


/**
 * Runs a timer task to periodically clean up metadata (e.g. old files or hashtable entries)
 */
class MetadataCleaner(
    cleanerType: MetadataCleanerType.MetadataCleanerType,
    cleanupFunc: (Long) => Unit,
    conf: SparkConf)
  extends Logging
{
  val name = cleanerType.toString

<<<<<<< HEAD
  private val delaySeconds = MetadataCleaner.getDelaySeconds(cleanerType)
=======
  private val delaySeconds = MetadataCleaner.getDelaySeconds(conf, cleanerType)
>>>>>>> 67b9a336
  private val periodSeconds = math.max(10, delaySeconds / 10)
  private val timer = new Timer(name + " cleanup timer", true)


  private val task = new TimerTask {
    override def run() {
      try {
        cleanupFunc(System.currentTimeMillis() - (delaySeconds * 1000))
        logInfo("Ran metadata cleaner for " + name)
      } catch {
        case e: Exception => logError("Error running cleanup task for " + name, e)
      }
    }
  }

  if (delaySeconds > 0) {
    logDebug(
      "Starting metadata cleaner for " + name + " with delay of " + delaySeconds + " seconds " +
      "and period of " + periodSeconds + " secs")
    timer.schedule(task, periodSeconds * 1000, periodSeconds * 1000)
  }

  def cancel() {
    timer.cancel()
  }
}

object MetadataCleanerType extends Enumeration {

  val MAP_OUTPUT_TRACKER, SPARK_CONTEXT, HTTP_BROADCAST, DAG_SCHEDULER, RESULT_TASK,
    SHUFFLE_MAP_TASK, BLOCK_MANAGER, SHUFFLE_BLOCK_MANAGER, BROADCAST_VARS = Value

  type MetadataCleanerType = Value

  def systemProperty(which: MetadataCleanerType.MetadataCleanerType) = "spark.cleaner.ttl." + which.toString
}

// TODO: This mutates a Conf to set properties right now, which is kind of ugly when used in the
// initialization of StreamingContext. It's okay for users trying to configure stuff themselves.
object MetadataCleaner {
  def getDelaySeconds(conf: SparkConf) = {
    conf.get("spark.cleaner.ttl", "3500").toInt
  }

  def getDelaySeconds(conf: SparkConf, cleanerType: MetadataCleanerType.MetadataCleanerType): Int =
  {
    conf.get(MetadataCleanerType.systemProperty(cleanerType), getDelaySeconds(conf).toString)
      .toInt
  }

  def setDelaySeconds(conf: SparkConf, cleanerType: MetadataCleanerType.MetadataCleanerType,
      delay: Int)
  {
    conf.set(MetadataCleanerType.systemProperty(cleanerType),  delay.toString)
  }

  def setDelaySeconds(conf: SparkConf, delay: Int, resetAll: Boolean = true) {
    // override for all ?
    conf.set("spark.cleaner.ttl", delay.toString)
    if (resetAll) {
      for (cleanerType <- MetadataCleanerType.values) {
        System.clearProperty(MetadataCleanerType.systemProperty(cleanerType))
      }
    }
  }
}
<|MERGE_RESOLUTION|>--- conflicted
+++ resolved
@@ -32,11 +32,7 @@
 {
   val name = cleanerType.toString
 
-<<<<<<< HEAD
-  private val delaySeconds = MetadataCleaner.getDelaySeconds(cleanerType)
-=======
   private val delaySeconds = MetadataCleaner.getDelaySeconds(conf, cleanerType)
->>>>>>> 67b9a336
   private val periodSeconds = math.max(10, delaySeconds / 10)
   private val timer = new Timer(name + " cleanup timer", true)
 
